--- conflicted
+++ resolved
@@ -50,13 +50,8 @@
     "@eslint/js": "^9.17.0",
     "@vitest/coverage-v8": "^2.1.8",
     "@vitest/ui": "^2.1.8",
-<<<<<<< HEAD
-    "eslint": "^9.17.0",
     "eslint-config-prettier": "^10.0.1",
-=======
     "eslint": "^9.20.0",
-    "eslint-config-prettier": "^9.1.0",
->>>>>>> c6fda364
     "eslint-plugin-markdown": "^5.1.0",
     "eslint-plugin-prettier": "^5.1.2",
     "globals": "^15.14.0",
